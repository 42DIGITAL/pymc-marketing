import aesara.tensor as at


def geometric_adstock(x, alpha: float = 0.0, l_max: int = 12, normalize: bool = False):
    """Geometric adstock transformation.

    Adstock with geometric decay assumes advertising effect peaks at the same
    time period as ad exposure. The cumulative media effect is a weighted average
    of media spend in the current time-period (e.g. week) and previous `l_max` - 1
    periods (e.g. weeks). `l_max` is the maximum duration of carryover effect.


    Parameters
    ----------
    x : tensor
        Input tensor.
    alpha : float, by default 0.0
        Retention rate of ad effect. Must be between 0 and 1.
    l_max : int, by default 12
        Maximum duration of carryover effect.
    normalize : bool, by default False
        Whether to normalize the weights.

    Returns
    -------
    tensor
        Transformed tensor.

    References
    ----------
    .. [1] Jin, Yuxue, et al. "Bayesian methods for media mix modeling
    with carryover and shape effects." (2017).
    """
    if not 0 < alpha < 1:
        raise ValueError(f"alpha must be between 0 and 1. Got {alpha}")

    cycles = [at.concatenate([at.zeros(i), x[: x.shape[0] - i]]) for i in range(l_max)]
    x_cycle = at.stack(cycles)
    w = at.as_tensor_variable([at.power(alpha, i) for i in range(l_max)])
    w = w / at.sum(w) if normalize else w
    return at.dot(w, x_cycle)


def delayed_adstock(
    x, alpha: float = 0.0, theta: int = 0, l_max: int = 12, normalize: bool = False
):
    """Delayed adstock transformation.

    This transformation is similar to geometric adstock transformation, but it
    allows for a delayed peak of the effect. The peak is assumed to occur at `theta`.

    Parameters
    ----------
    x : tensor
        Input tensor.
    alpha : float, by default 0.0
         Retention rate of ad effect. Must be between 0 and 1.
    theta : float, by default 0
        Delay of the peak effect. Must be between 0 and `l_max` - 1.
    l_max : int, by default 12
        Maximum duration of carryover effect.
    normalize : bool, by default False
        Whether to normalize the weights.

    Returns
    -------
    tensor
        Transformed tensor.

    References
    ----------
    .. [1] Jin, Yuxue, et al. "Bayesian methods for media mix modeling
    with carryover and shape effects." (2017).
    """
    if not 0 < alpha < 1:
        raise ValueError(f"alpha must be between 0 and 1. Got {alpha}")
    if not 0 <= theta < l_max:
        raise ValueError(f"theta must be between 0 and l_max - 1. Got {theta}")

    cycles = [at.concatenate([at.zeros(i), x[: x.shape[0] - i]]) for i in range(l_max)]
    x_cycle = at.stack(cycles)
    w = at.as_tensor_variable(
        [at.power(alpha, ((i - theta) ** 2)) for i in range(l_max)]
    )
    w = w / at.sum(w) if normalize else w
    return at.dot(w, x_cycle)


def logistic_saturation(x, lam: float = 0.5):
    """Logistic saturation transformation.

    Parameters
    ----------
    x : tensor
        Input tensor.
    lam : float, optional, by default 0.5
        Saturation parameter.

    Returns
    -------
    tensor
        Transformed tensor.
<<<<<<< HEAD
    """
    if lam < 0:
        raise ValueError(f"lam must be non-negative. Got {lam}")
    return (1 - at.exp(-lam * x)) / (1 + at.exp(-lam * x))
=======
    """
    return (1 - at.exp(-lam * x)) / (1 + at.exp(-lam * x))


def tanh_saturation(x, b: float = 0.5, c: float = 0.5):
    """Tanh saturation transformation.

    Parameters
    ----------
    x : tensor
        Input tensor.
    b : float, by default 0.5
        Number of users at saturation. Must be non-negative.
    c : float, by default 0.5
        Initial cost per user. Must be non-zero.

    Returns
    -------
    tensor
        Transformed tensor.

    References
    ----------
    See https://www.pymc-labs.io/blog-posts/reducing-customer-acquisition-costs-how-we-helped-optimizing-hellofreshs-marketing-budget/ # noqa: E501
    """
    if b < 0:
        raise ValueError(f"b must be non-negative. Got {b}")
    if c == 0:
        raise ValueError("c must be non-zero.")
    return b * at.tanh(x / (b * c))
>>>>>>> d1b6016c
<|MERGE_RESOLUTION|>--- conflicted
+++ resolved
@@ -100,13 +100,9 @@
     -------
     tensor
         Transformed tensor.
-<<<<<<< HEAD
     """
     if lam < 0:
         raise ValueError(f"lam must be non-negative. Got {lam}")
-    return (1 - at.exp(-lam * x)) / (1 + at.exp(-lam * x))
-=======
-    """
     return (1 - at.exp(-lam * x)) / (1 + at.exp(-lam * x))
 
 
@@ -135,5 +131,4 @@
         raise ValueError(f"b must be non-negative. Got {b}")
     if c == 0:
         raise ValueError("c must be non-zero.")
-    return b * at.tanh(x / (b * c))
->>>>>>> d1b6016c
+    return b * at.tanh(x / (b * c))